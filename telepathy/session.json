{
  "connect_camera": true,
  "connect_telescope": true,
  "connect_focuser": false,
  "connect_filter_wheel": false,
  "apikey": "gltfewdeegosqcrx",
  "image_path": "C:/Users/jakem/Pictures/BackyardEOS/",
  "FOV_width": 20,
  "targets": [{
<<<<<<< HEAD
    "name": "Dubhe",
    "ra": 165.952,
    "dec": 61.7482,
=======
    "name": "Caph",
    "ra": 2.296,
    "dec": 59.154,
>>>>>>> 6f6a7438
    "exposure_length": 30,
    "num_exposures": 120
  }]
}<|MERGE_RESOLUTION|>--- conflicted
+++ resolved
@@ -7,15 +7,9 @@
   "image_path": "C:/Users/jakem/Pictures/BackyardEOS/",
   "FOV_width": 20,
   "targets": [{
-<<<<<<< HEAD
-    "name": "Dubhe",
-    "ra": 165.952,
-    "dec": 61.7482,
-=======
     "name": "Caph",
     "ra": 2.296,
     "dec": 59.154,
->>>>>>> 6f6a7438
     "exposure_length": 30,
     "num_exposures": 120
   }]
